import React, { useState } from "react";
import { useAuth } from "../contexts/AuthContext";
import { Link, useNavigate } from "react-router-dom";
<<<<<<< HEAD
import { FaGoogle, FaGithub, FaUser } from "react-icons/fa";
=======
import { FaGoogle, FaGithub } from "react-icons/fa";
>>>>>>> 267f4b37
import { OAuthProvider } from "../services/AuthService";

const LoginForm: React.FC = () => {
  const [email, setEmail] = useState("");
  const [password, setPassword] = useState("");
  const [error, setError] = useState<string | null>(null);
  const [isLoading, setIsLoading] = useState(false);
  const [isOAuthLoading, setIsOAuthLoading] = useState<OAuthProvider | null>(
    null
  );
<<<<<<< HEAD
  const [isDemoLoading, setIsDemoLoading] = useState(false);
=======
>>>>>>> 267f4b37

  const { signIn, signInWithOAuth } = useAuth();
  const navigate = useNavigate();

  const handleSubmit = async (e: React.FormEvent) => {
    e.preventDefault();
    setError(null);
    setIsLoading(true);

    try {
      const { error } = await signIn(email, password);

      if (error) {
        setError(error.message);
        return;
      }

      // Successfully logged in, redirect to home
      navigate("/");
    } catch (err) {
      setError("An unexpected error occurred");
      console.error(err);
    } finally {
      setIsLoading(false);
    }
  };

  const handleOAuthLogin = async (provider: OAuthProvider) => {
    setError(null);
    setIsOAuthLoading(provider);

    try {
      const { error } = await signInWithOAuth(provider);

      if (error) {
        setError(`Error with ${provider} login: ${error.message}`);
        setIsOAuthLoading(null);
      }

      // No need to navigate - the OAuth redirect will handle this
    } catch (err) {
      setError("An unexpected error occurred");
      console.error(err);
      setIsOAuthLoading(null);
    }
  };

  const handleDemoLogin = async () => {
    setError(null);
    setIsDemoLoading(true);

    // Demo credentials
    const demoEmail = "mac@mac.com";
    const demoPassword = "macapple";

    try {
      const { error } = await signIn(demoEmail, demoPassword);

      if (error) {
        setError(error.message);
        return;
      }

      // Successfully logged in, redirect to home
      navigate("/");
    } catch (err) {
      setError("An unexpected error occurred");
      console.error(err);
    } finally {
      setIsDemoLoading(false);
    }
  };

  return (
    <div className="w-full max-w-md mx-auto mt-10">
      <div className="flex justify-center items-center mb-4">
        <button
          type="button"
          onClick={handleDemoLogin}
          disabled={isOAuthLoading !== null || isDemoLoading}
          className="flex justify-center items-center bg-green-600 border border-green-700 rounded-md px-4 py-2 text-sm font-medium text-white hover:bg-green-700 focus:outline-none focus:ring-2 focus:ring-offset-2 focus:ring-green-500"
        >
          <FaUser className="mr-2" />
          {isDemoLoading ? "Logging in..." : "Try Demo User"}
        </button>
      </div>
      <div className="bg-white rounded-lg shadow-md p-8">
        <h2 className="text-2xl font-bold mb-6 text-center">Log In</h2>

        {error && (
          <div
            className="bg-red-100 border border-red-400 text-red-700 px-4 py-3 rounded relative mb-4"
            role="alert"
          >
            <span className="block sm:inline">{error}</span>
          </div>
        )}

        <form onSubmit={handleSubmit}>
          <div className="mb-4">
            <label
              htmlFor="email"
              className="block text-gray-700 text-sm font-bold mb-2"
            >
              Email
            </label>
            <input
              id="email"
              type="email"
              value={email}
              onChange={(e) => setEmail(e.target.value)}
              className="shadow appearance-none border rounded w-full py-2 px-3 text-gray-700 leading-tight focus:outline-none focus:shadow-outline"
              required
            />
          </div>

          <div className="mb-6">
            <label
              htmlFor="password"
              className="block text-gray-700 text-sm font-bold mb-2"
            >
              Password
            </label>
            <input
              id="password"
              type="password"
              value={password}
              onChange={(e) => setPassword(e.target.value)}
              className="shadow appearance-none border rounded w-full py-2 px-3 text-gray-700 leading-tight focus:outline-none focus:shadow-outline"
              required
            />
          </div>

          <div className="flex items-center justify-between">
            <button
              type="submit"
              disabled={isLoading}
              className="bg-blue-500 hover:bg-blue-700 text-white font-bold py-2 px-4 rounded focus:outline-none focus:shadow-outline w-full"
            >
              {isLoading ? "Logging in..." : "Log In"}
            </button>
          </div>

          <div className="relative flex py-5 items-center">
            <div className="flex-grow border-t border-gray-300"></div>
            <span className="flex-shrink mx-4 text-gray-600">Or</span>
            <div className="flex-grow border-t border-gray-300"></div>
          </div>

          <div className="grid grid-cols-1 gap-3 mb-4">
            <button
              type="button"
              onClick={() => handleOAuthLogin("google")}
<<<<<<< HEAD
              disabled={isOAuthLoading !== null || isDemoLoading}
=======
              disabled={isOAuthLoading !== null}
>>>>>>> 267f4b37
              className="flex justify-center items-center bg-white border border-gray-300 rounded-md px-4 py-2 text-sm font-medium text-gray-700 hover:bg-gray-50 focus:outline-none focus:ring-2 focus:ring-offset-2 focus:ring-indigo-500"
            >
              <FaGoogle className="mr-2" />
              {isOAuthLoading === "google"
                ? "Connecting..."
                : "Continue with Google"}
            </button>

            <button
              type="button"
              onClick={() => handleOAuthLogin("github")}
<<<<<<< HEAD
              disabled={isOAuthLoading !== null || isDemoLoading}
=======
              disabled={isOAuthLoading !== null}
>>>>>>> 267f4b37
              className="flex justify-center items-center bg-gray-800 border border-gray-700 rounded-md px-4 py-2 text-sm font-medium text-white hover:bg-gray-700 focus:outline-none focus:ring-2 focus:ring-offset-2 focus:ring-gray-500"
            >
              <FaGithub className="mr-2" />
              {isOAuthLoading === "github"
                ? "Connecting..."
                : "Continue with GitHub"}
            </button>
          </div>

          <div className="text-center mt-4">
            <Link
              to="/forgot-password"
              className="text-blue-500 hover:text-blue-700 text-sm"
            >
              Forgot password?
            </Link>
          </div>

          <div className="text-center mt-6 text-sm">
            Don't have an account?{" "}
            <Link to="/signup" className="text-blue-500 hover:text-blue-700">
              Sign up
            </Link>
          </div>
        </form>
      </div>
    </div>
  );
};

export default LoginForm;<|MERGE_RESOLUTION|>--- conflicted
+++ resolved
@@ -1,11 +1,7 @@
 import React, { useState } from "react";
 import { useAuth } from "../contexts/AuthContext";
 import { Link, useNavigate } from "react-router-dom";
-<<<<<<< HEAD
 import { FaGoogle, FaGithub, FaUser } from "react-icons/fa";
-=======
-import { FaGoogle, FaGithub } from "react-icons/fa";
->>>>>>> 267f4b37
 import { OAuthProvider } from "../services/AuthService";
 
 const LoginForm: React.FC = () => {
@@ -16,10 +12,8 @@
   const [isOAuthLoading, setIsOAuthLoading] = useState<OAuthProvider | null>(
     null
   );
-<<<<<<< HEAD
+
   const [isDemoLoading, setIsDemoLoading] = useState(false);
-=======
->>>>>>> 267f4b37
 
   const { signIn, signInWithOAuth } = useAuth();
   const navigate = useNavigate();
@@ -173,11 +167,7 @@
             <button
               type="button"
               onClick={() => handleOAuthLogin("google")}
-<<<<<<< HEAD
               disabled={isOAuthLoading !== null || isDemoLoading}
-=======
-              disabled={isOAuthLoading !== null}
->>>>>>> 267f4b37
               className="flex justify-center items-center bg-white border border-gray-300 rounded-md px-4 py-2 text-sm font-medium text-gray-700 hover:bg-gray-50 focus:outline-none focus:ring-2 focus:ring-offset-2 focus:ring-indigo-500"
             >
               <FaGoogle className="mr-2" />
@@ -189,11 +179,7 @@
             <button
               type="button"
               onClick={() => handleOAuthLogin("github")}
-<<<<<<< HEAD
               disabled={isOAuthLoading !== null || isDemoLoading}
-=======
-              disabled={isOAuthLoading !== null}
->>>>>>> 267f4b37
               className="flex justify-center items-center bg-gray-800 border border-gray-700 rounded-md px-4 py-2 text-sm font-medium text-white hover:bg-gray-700 focus:outline-none focus:ring-2 focus:ring-offset-2 focus:ring-gray-500"
             >
               <FaGithub className="mr-2" />
